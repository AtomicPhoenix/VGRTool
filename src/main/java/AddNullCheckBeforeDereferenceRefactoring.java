import java.util.List;

import org.eclipse.jdt.core.dom.AST;
import org.eclipse.jdt.core.dom.ASTNode;
import org.eclipse.jdt.core.dom.ArrayAccess;
import org.eclipse.jdt.core.dom.Block;
import org.eclipse.jdt.core.dom.ConditionalExpression;
import org.eclipse.jdt.core.dom.Expression;
import org.eclipse.jdt.core.dom.FieldAccess;
import org.eclipse.jdt.core.dom.IfStatement;
import org.eclipse.jdt.core.dom.InfixExpression;
import org.eclipse.jdt.core.dom.MethodInvocation;
import org.eclipse.jdt.core.dom.NullLiteral;
import org.eclipse.jdt.core.dom.ParenthesizedExpression;
import org.eclipse.jdt.core.dom.QualifiedName;
import org.eclipse.jdt.core.dom.SimpleName;
import org.eclipse.jdt.core.dom.VariableDeclarationFragment;
import org.eclipse.jdt.core.dom.rewrite.ASTRewrite;

import org.apache.logging.log4j.LogManager;
import org.apache.logging.log4j.Logger;

/**
 * This class represents a refactoring in which explicit null checks are added
 * before a value dereference
 */
public class AddNullCheckBeforeDereferenceRefactoring extends Refactoring {
<<<<<<< HEAD

	private static final Logger LOGGER = LogManager.getLogger();
=======
	public static final String NAME = "AddNullCheckBeforeDereferenceRefactoring";

	/**
	 * Optional list of expressions identified as possibly null (to guide
	 * applicability)
	 */
	@SuppressWarnings("unused")
	private List<Expression> possiblyNullExpressions;
>>>>>>> bfab0bc7

	/** Default constructor (for RefactoringEngine integration) */
	public AddNullCheckBeforeDereferenceRefactoring() {
		super();
	}

	@Override
	public boolean isApplicable(ASTNode node) {
		if (node instanceof MethodInvocation || node instanceof FieldAccess || node instanceof QualifiedName
				|| node instanceof ArrayAccess) {
			return true;
		}

		if (node instanceof IfStatement ifStmt) {
			Expression condition = ifStmt.getExpression();
			if (condition instanceof InfixExpression infix
					&& (infix.getOperator() == InfixExpression.Operator.NOT_EQUALS
							|| infix.getOperator() == InfixExpression.Operator.EQUALS)) {
				Expression leftOperand = infix.getLeftOperand();
				Expression rightOperand = infix.getRightOperand();

				if ((leftOperand instanceof SimpleName && rightOperand instanceof NullLiteral)
						|| (rightOperand instanceof SimpleName && leftOperand instanceof NullLiteral)) {
					LOGGER.debug("Found indirect null check in if-statement: {}", condition);
					return true;
				}
			}
		}
		return false;
	}

	@Override
	public void apply(ASTNode node, ASTRewrite rewriter) {
		LOGGER.debug("Processing ASTNode: {}", node.getClass().getSimpleName());

		AST ast = node.getAST();

		if (node instanceof MethodInvocation exprNode) {
			LOGGER.debug("Target Expression: " + (exprNode).getExpression());
		} else if (node instanceof FieldAccess exprNode) {
			LOGGER.debug("Target Expression: " + (exprNode).getExpression());
		} else if (node instanceof QualifiedName exprNode) {
			LOGGER.debug("Target Expression: " + (exprNode).getQualifier());
		} else if (node instanceof ArrayAccess exprNode) {
			LOGGER.debug("Target Expression: " + (exprNode).getArray());
		} else {
			LOGGER.debug("Node is not a dereferenceable expression.");
			return;
		}

		ASTNode parentNode = node.getParent();
		VariableDeclarationFragment assignedVariable = null;
		IfStatement existingIfStatement = null;

		// 1️⃣ Find the variable assigned via a ternary operator
		while (parentNode != null) {
			if (parentNode instanceof VariableDeclarationFragment varDecl) {
				Expression initializer = varDecl.getInitializer();

				while (initializer instanceof ParenthesizedExpression) {
					initializer = ((ParenthesizedExpression) initializer).getExpression();
				}

				if (initializer instanceof ConditionalExpression ternary) {
					if (ternary.getElseExpression() instanceof NullLiteral) {
						assignedVariable = varDecl;
						LOGGER.debug("Found ternary assignment: " + assignedVariable.getName());
						LOGGER.debug("Ternary condition: " + ternary.getExpression());
					}
				}
				break;
			}
			parentNode = parentNode.getParent();
		}

		if (assignedVariable == null) {
			LOGGER.debug("No ternary assignment found.");
			return;
		}

		// 2️⃣ Find the if-statement checking the assigned variable
		ASTNode current = assignedVariable.getParent();
		while (current != null) {
			if (current instanceof IfStatement ifStmt) {
				Expression condition = ifStmt.getExpression();

				if (condition instanceof InfixExpression infix) {
					if (infix.getOperator() == InfixExpression.Operator.NOT_EQUALS
							&& infix.getLeftOperand() instanceof SimpleName) {

						SimpleName varName = (SimpleName) infix.getLeftOperand();
						if (varName.getIdentifier().equals(assignedVariable.getName().getIdentifier())) {
							existingIfStatement = ifStmt;
							LOGGER.debug("Found indirect null check in if-statement: {}", condition);
							break;
						}
					}
				}
			}

			// ✅ Instead of going up the AST, we move **forward** in the block
			if (current.getParent() instanceof Block block) {
				List<?> statements = block.statements();
				int index = statements.indexOf(current);

				// Move forward to find an if-statement
				for (int i = index + 1; i < statements.size(); i++) {
					ASTNode nextNode = (ASTNode) statements.get(i);
					if (nextNode instanceof IfStatement) {
						current = nextNode;
						break;
					}
				}
			} else {
				current = current.getParent();
			}
		}

		if (existingIfStatement != null) {
			// Retrieve initializer and ensure it's not wrapped in a ParenthesizedExpression
			Expression initializer = assignedVariable.getInitializer();

			// ✅ Unwrap ParenthesizedExpression before proceeding
			while (initializer instanceof ParenthesizedExpression) {
				initializer = ((ParenthesizedExpression) initializer).getExpression();
			}

			// ✅ Now, safely cast to ConditionalExpression
			if (initializer instanceof ConditionalExpression ternary) {
				Expression directCheckExpr = (Expression) ASTNode.copySubtree(ast, ternary.getExpression());

				LOGGER.debug("Replacing condition: {}", existingIfStatement.getExpression());
				LOGGER.debug("New condition: {}", directCheckExpr);

				rewriter.replace(existingIfStatement.getExpression(), directCheckExpr, null);
			} else {
				if (initializer != null)
					LOGGER.error("Expected ConditionalExpression but found: {}",
							initializer.getClass().getSimpleName());
			}
		}
	}

}<|MERGE_RESOLUTION|>--- conflicted
+++ resolved
@@ -25,10 +25,6 @@
  * before a value dereference
  */
 public class AddNullCheckBeforeDereferenceRefactoring extends Refactoring {
-<<<<<<< HEAD
-
-	private static final Logger LOGGER = LogManager.getLogger();
-=======
 	public static final String NAME = "AddNullCheckBeforeDereferenceRefactoring";
 
 	/**
@@ -37,7 +33,6 @@
 	 */
 	@SuppressWarnings("unused")
 	private List<Expression> possiblyNullExpressions;
->>>>>>> bfab0bc7
 
 	/** Default constructor (for RefactoringEngine integration) */
 	public AddNullCheckBeforeDereferenceRefactoring() {
