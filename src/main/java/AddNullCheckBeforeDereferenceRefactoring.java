import java.util.List;

import org.eclipse.jdt.core.dom.AST;
import org.eclipse.jdt.core.dom.ASTNode;
import org.eclipse.jdt.core.dom.ArrayAccess;
import org.eclipse.jdt.core.dom.Block;
import org.eclipse.jdt.core.dom.ConditionalExpression;
import org.eclipse.jdt.core.dom.Expression;
import org.eclipse.jdt.core.dom.FieldAccess;
import org.eclipse.jdt.core.dom.IfStatement;
import org.eclipse.jdt.core.dom.InfixExpression;
import org.eclipse.jdt.core.dom.MethodInvocation;
import org.eclipse.jdt.core.dom.NullLiteral;
import org.eclipse.jdt.core.dom.ParenthesizedExpression;
import org.eclipse.jdt.core.dom.QualifiedName;
import org.eclipse.jdt.core.dom.SimpleName;
import org.eclipse.jdt.core.dom.VariableDeclarationFragment;
import org.eclipse.jdt.core.dom.rewrite.ASTRewrite;

/**
 * This class represents a refactoring in which explicit null checks are added
 * before a value dereference
 */
public class AddNullCheckBeforeDereferenceRefactoring extends Refactoring {
<<<<<<< HEAD
=======
	public static final String NAME = "AddNullCheckBeforeDereferenceRefactoring";

	/**
	 * Optional list of expressions identified as possibly null (to guide
	 * applicability)
	 */
	@SuppressWarnings("unused")
	private List<Expression> possiblyNullExpressions;
>>>>>>> 818481f9

	/** Default constructor (for RefactoringEngine integration) */
	public AddNullCheckBeforeDereferenceRefactoring() {
		super();
	}

	@Override
	public boolean isApplicable(ASTNode node) {
		System.out.println("[DEBUG] Checking if node is applicable: " + node.getClass().getSimpleName());

		if (node instanceof MethodInvocation || node instanceof FieldAccess || node instanceof QualifiedName
				|| node instanceof ArrayAccess) {
			return true;
		}

		if (node instanceof IfStatement ifStmt) {
			Expression condition = ifStmt.getExpression();
			if (condition instanceof InfixExpression infix
					&& (infix.getOperator() == InfixExpression.Operator.NOT_EQUALS
							|| infix.getOperator() == InfixExpression.Operator.EQUALS)) {
				Expression leftOperand = infix.getLeftOperand();
				Expression rightOperand = infix.getRightOperand();

				if ((leftOperand instanceof SimpleName && rightOperand instanceof NullLiteral)
						|| (rightOperand instanceof SimpleName
								&& leftOperand instanceof NullLiteral)) {
					System.out.println("[DEBUG] Found indirect null check in if-statement: "
							+ condition);
					return true;
				}
			}
		}
		System.out.println("[DEBUG] Node " + node.getClass().getSimpleName() + "is NOT applicable. Skipping.");
		return false;
	}

	@Override
	public void apply(ASTNode node, ASTRewrite rewriter) {
		System.out.println("[DEBUG] Processing ASTNode: " + node.getClass().getSimpleName());

		AST ast = node.getAST();

		if (node instanceof MethodInvocation exprNode) {
			System.out.println("[DEBUG] Target Expression: " + (exprNode).getExpression());
		} else if (node instanceof FieldAccess exprNode) {
			System.out.println("[DEBUG] Target Expression: " + (exprNode).getExpression());
		} else if (node instanceof QualifiedName exprNode) {
			System.out.println("[DEBUG] Target Expression: " + (exprNode).getQualifier());
		} else if (node instanceof ArrayAccess exprNode) {
			System.out.println("[DEBUG] Target Expression: " + (exprNode).getArray());
		} else {
			System.out.println("[DEBUG] Node is not a dereferenceable expression.");
			return;
		}

		ASTNode parentNode = node.getParent();
		VariableDeclarationFragment assignedVariable = null;
		IfStatement existingIfStatement = null;

		// 1️⃣ Find the variable assigned via a ternary operator
		while (parentNode != null) {
			if (parentNode instanceof VariableDeclarationFragment varDecl) {
				Expression initializer = varDecl.getInitializer();

				while (initializer instanceof ParenthesizedExpression) {
					initializer = ((ParenthesizedExpression) initializer).getExpression();
				}

				if (initializer instanceof ConditionalExpression ternary) {
					if (ternary.getElseExpression() instanceof NullLiteral) {
						assignedVariable = varDecl;
						System.out.println("[DEBUG] Found ternary assignment: "
								+ assignedVariable.getName());
						System.out.println("[DEBUG] Ternary condition: "
								+ ternary.getExpression());
					}
				}
				break;
			}
			parentNode = parentNode.getParent();
		}

		if (assignedVariable == null) {
			System.out.println("[DEBUG] No ternary assignment found.");
			return;
		}

		// 2️⃣ Find the if-statement checking the assigned variable
		ASTNode current = assignedVariable.getParent();
		while (current != null) {
			if (current instanceof IfStatement ifStmt) {
				Expression condition = ifStmt.getExpression();

				if (condition instanceof InfixExpression infix) {
					if (infix.getOperator() == InfixExpression.Operator.NOT_EQUALS
							&& infix.getLeftOperand() instanceof SimpleName) {

						SimpleName varName = (SimpleName) infix.getLeftOperand();
						if (varName.getIdentifier()
								.equals(assignedVariable.getName().getIdentifier())) {
							existingIfStatement = ifStmt;
							System.out.println(
									"[DEBUG] Found indirect null check in if-statement: "
											+ condition);
							break;
						}
					}
				}
			}

			// ✅ Instead of going up the AST, we move **forward** in the block
			if (current.getParent() instanceof Block block) {
				List<?> statements = block.statements();
				int index = statements.indexOf(current);

				// Move forward to find an if-statement
				for (int i = index + 1; i < statements.size(); i++) {
					ASTNode nextNode = (ASTNode) statements.get(i);
					if (nextNode instanceof IfStatement) {
						current = nextNode;
						break;
					}
				}
			}
			current = current.getParent();
		}

		if (existingIfStatement != null) {
			// Retrieve initializer and ensure it's not wrapped in a ParenthesizedExpression
			Expression initializer = assignedVariable.getInitializer();

			// ✅ Unwrap ParenthesizedExpression before proceeding
			while (initializer instanceof ParenthesizedExpression) {
				initializer = ((ParenthesizedExpression) initializer).getExpression();
			}

			// ✅ Now, safely cast to ConditionalExpression
			if (initializer instanceof ConditionalExpression ternary) {
				Expression directCheckExpr = (Expression) ASTNode.copySubtree(ast,
						ternary.getExpression());

				System.out.println(
						"[DEBUG] Replacing condition: " + existingIfStatement.getExpression());
				System.out.println("[DEBUG] New condition: " + directCheckExpr);

				rewriter.replace(existingIfStatement.getExpression(), directCheckExpr, null);
			} else {
				if (initializer != null)
					System.out.println("[ERROR] Expected ConditionalExpression but found: "
							+ initializer.getClass().getSimpleName());
			}
		}
	}

}<|MERGE_RESOLUTION|>--- conflicted
+++ resolved
@@ -22,8 +22,6 @@
  * before a value dereference
  */
 public class AddNullCheckBeforeDereferenceRefactoring extends Refactoring {
-<<<<<<< HEAD
-=======
 	public static final String NAME = "AddNullCheckBeforeDereferenceRefactoring";
 
 	/**
@@ -32,7 +30,6 @@
 	 */
 	@SuppressWarnings("unused")
 	private List<Expression> possiblyNullExpressions;
->>>>>>> 818481f9
 
 	/** Default constructor (for RefactoringEngine integration) */
 	public AddNullCheckBeforeDereferenceRefactoring() {
