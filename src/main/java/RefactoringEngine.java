--- conflicted
+++ resolved
@@ -24,15 +24,9 @@
 			switch (name) {
 				case AddNullCheckBeforeDereferenceRefactoring.NAME ->
 					refactorings.add(new AddNullCheckBeforeDereferenceRefactoring());
-<<<<<<< HEAD
 				case BooleanFlagRefactoring.NAME -> refactorings.add(new BooleanFlagRefactoring());
-				// case "NestedNullRefactoring" -> refactorings.add(new
-				// NestedNullRefactoring());
-=======
-				// case "BooleanFlagRefactoring" -> refactorings.add(new
-				// BooleanFlagRefactoring());
 				case NestedNullRefactoring.NAME -> refactorings.add(new NestedNullRefactoring());
->>>>>>> bfab0bc7
+
 				// case "SentinelRefactoring" -> refactorings.add(new SentinelRefactoring());
 				// case "SeperateVariableRefactoring" -> refactorings.add(new
 				// SeperateVariableRefactoring());
