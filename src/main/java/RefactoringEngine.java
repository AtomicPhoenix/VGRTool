--- conflicted
+++ resolved
@@ -21,36 +21,11 @@
 	 */
 	private final List<Refactoring> refactorings;
 
-<<<<<<< HEAD
-	/**
-	 * Default Constructor
-	 * 
-	 * @param refactoringNames A list of Refactorings to use
-	 */
-=======
->>>>>>> 818481f9
 	public RefactoringEngine(List<String> refactoringNames) {
 		refactorings = new ArrayList<>();
 
 		for (String name : refactoringNames) {
 			switch (name) {
-<<<<<<< HEAD
-				case "AddNullCheckBeforeDereferenceRefactoring" ->
-					refactorings.add(new AddNullCheckBeforeDereferenceRefactoring());
-				case "BooleanFlagRefactoring" -> refactorings.add(new BooleanFlagRefactoring());
-				case "NestedNullRefactoring" -> refactorings.add(new NestedNullRefactoring());
-				case "SentinelRefactoring" -> refactorings.add(new SentinelRefactoring());
-				case "SeperateVariableRefactoring" ->
-					refactorings.add(new SeperateVariableRefactoring());
-				case "All" -> refactorings.addAll(
-						List.of(
-								new AddNullCheckBeforeDereferenceRefactoring(),
-								new BooleanFlagRefactoring(),
-								new NestedNullRefactoring(),
-								new SentinelRefactoring(),
-								new SeperateVariableRefactoring()));
-				default -> System.err.println("Unknown refactoring: " + name);
-=======
 				case AddNullCheckBeforeDereferenceRefactoring.NAME ->
 					refactorings.add(new AddNullCheckBeforeDereferenceRefactoring());
 				// case "BooleanFlagRefactoring" -> refactorings.add(new
@@ -66,7 +41,6 @@
 			if (refactorings.isEmpty()) {
 				System.err.println("No valid refactorings specified. Exiting.");
 				System.exit(1);
->>>>>>> 818481f9
 			}
 		}
 	}
