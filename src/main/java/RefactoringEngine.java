--- conflicted
+++ resolved
@@ -1,13 +1,8 @@
 import java.util.ArrayList;
 import java.util.List;
-<<<<<<< HEAD
-import org.apache.logging.log4j.LogManager;
-import org.apache.logging.log4j.Logger;
-=======
 import java.util.logging.Level;
 import java.util.logging.Logger;
 
->>>>>>> bfab0bc7
 import org.eclipse.jdt.core.dom.AST;
 import org.eclipse.jdt.core.dom.ASTNode;
 import org.eclipse.jdt.core.dom.ASTVisitor;
@@ -28,37 +23,11 @@
 	 */
 	private final List<Refactoring> refactorings;
 
-<<<<<<< HEAD
-	/**
-	 * Default Constructor
-	 * 
-	 * @param refactoringNames
-	 *            A list of Refactorings to use
-	 */
-=======
->>>>>>> bfab0bc7
 	public RefactoringEngine(List<String> refactoringNames) {
 		refactorings = new ArrayList<>();
 
 		for (String name : refactoringNames) {
 			switch (name) {
-<<<<<<< HEAD
-				case "AddNullCheckBeforeDereferenceRefactoring" ->
-					refactorings.add(new AddNullCheckBeforeDereferenceRefactoring());
-				case "BooleanFlagRefactoring" -> refactorings.add(new BooleanFlagRefactoring());
-				case "NestedNullRefactoring" -> refactorings.add(new NestedNullRefactoring());
-				case "SentinelRefactoring" -> refactorings.add(new SentinelRefactoring());
-				case "SeperateVariableRefactoring" -> refactorings.add(new SeperateVariableRefactoring());
-				default -> LOGGER.error("Unknown refactoring: {}", name);
-
-			}
-		}
-
-		if (refactorings.isEmpty()) {
-			LOGGER.fatal("No valid refactorings specified. Exiting.");
-			System.exit(1);
-		}
-=======
 				case AddNullCheckBeforeDereferenceRefactoring.NAME ->
 					refactorings.add(new AddNullCheckBeforeDereferenceRefactoring());
 				// case "BooleanFlagRefactoring" -> refactorings.add(new
@@ -75,7 +44,6 @@
 				System.exit(1);
 			}
 		}
->>>>>>> bfab0bc7
 	}
 
 	/**
