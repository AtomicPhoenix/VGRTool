--- conflicted
+++ resolved
@@ -1,199 +1,156 @@
-import java.io.File;
-import java.io.IOException;
-import java.io.InputStream;
-import java.net.URISyntaxException;
-import java.net.URL;
-import java.nio.charset.StandardCharsets;
-import java.util.HashSet;
-import java.util.List;
-import java.util.Objects;
-import java.util.Set;
-import java.util.stream.Stream;
-
-import org.apache.commons.io.IOUtils;
-import org.checkerframework.com.google.common.collect.Lists;
-import org.eclipse.jdt.core.dom.AST;
-import org.eclipse.jdt.core.dom.ASTParser;
-import org.eclipse.jdt.core.dom.CompilationUnit;
-import org.eclipse.jdt.core.dom.Expression;
-import static org.junit.jupiter.api.Assertions.assertEquals;
-import static org.junit.jupiter.api.Assertions.fail;
-
-import org.junit.jupiter.api.Test;
-import org.junit.jupiter.params.ParameterizedTest;
-import org.junit.jupiter.params.provider.ValueSource;
-
-public class RefactoringEngineTest {
-<<<<<<< HEAD
-    // Configure the refactoring engine
-    List<String> refactorings = Collections.singletonList("AddNullCheckBeforeDereferenceRefactoring");
-
-    public void test(String testFileName) {
-        try {
-            String sourceCode = readFile("inputs/" + testFileName);
-            String expectedOutput = readFile("outputs/" + testFileName);
-
-            Set<Expression> expressionsPossiblyNull = new HashSet<>();
-            RefactoringEngine engine = new RefactoringEngine(refactorings, expressionsPossiblyNull);
-
-            @SuppressWarnings("deprecation")
-            ASTParser parser = ASTParser.newParser(AST.JLS17); // Use appropriate JLS version
-            parser.setSource(sourceCode.toCharArray());
-            parser.setKind(ASTParser.K_COMPILATION_UNIT);
-            parser.setResolveBindings(false);
-
-            // Parse the source code into an AST
-            CompilationUnit cu = (CompilationUnit) parser.createAST(null);
-
-            // Apply refactoring
-            String result = engine.applyRefactorings(cu, sourceCode);
-
-            // Assert that the output matches the expected transformation
-            assertEquals(expectedOutput, result);
-        } catch (IOException e) {
-            fail("IOException on file " + testFileName + ": " + e.getMessage());
-        }
-    }
-
-    @Test
-    public void simpleTest() {
-        String input = """
-                public class SentinelTest {
-                    public void printNonNull(@NonNull String str) {
-                        System.out.println(str);
-                    }
-
-                    public void test() {
-                        String str = "Hello World";
-                        int val = 0;
-
-                        if (str == null) {
-                            val = -1;
-                        }
-
-                        if (val == -1) {
-                            System.out.println("ERROR: str is null");
-                        }
-
-                        if (val != -1) {
-                            printNonNull(str);
-                        }
-
-                        if (val == 0) {
-                            printNonNull(str);
-                        }
-                    }
-                }
-                        """;
-        String output = """
-                public class SentinelTest {
-                    public void printNonNull(@NonNull String str) {
-                        System.out.println(str);
-                    }
-
-                    public void test() {
-                        String str = "Hello World";
-                        int val = 0;
-
-                        if (str == null) {
-                            val = -1;
-                        }
-
-                        if (str == null) {
-                            System.out.println("ERROR: str is null");
-                        }
-
-                        if (str != null) {
-                            printNonNull(str);
-                        }
-
-                        if (str != null) {
-                            printNonNull(str);
-                        }
-                    }
-                }
-                                        """;
-
-        Set<Expression> expressionsPossiblyNull = new HashSet<>();
-        RefactoringEngine engine = new RefactoringEngine(refactorings, expressionsPossiblyNull);
-        @SuppressWarnings("deprecation")
-        ASTParser parser = ASTParser.newParser(AST.JLS17); // Use appropriate JLS version
-        parser.setSource(input.toCharArray());
-        parser.setKind(ASTParser.K_COMPILATION_UNIT);
-        parser.setResolveBindings(false);
-
-        // Parse the source code into an AST
-        CompilationUnit cu = (CompilationUnit) parser.createAST(null);
-
-        // Apply refactoring
-        String result = engine.applyRefactorings(cu, input);
-
-        // Assert that the output matches the expected transformation
-        assertEquals(output, result);
-
-    }
-
-    private String readFile(String filename) throws IOException {
-        InputStream fileStream = Objects.requireNonNull(this.getClass().getResourceAsStream(filename),
-                "Test input file not found: " + filename);
-        return IOUtils.toString(fileStream, StandardCharsets.UTF_8);
-    }
-=======
-	// Configure the refactoring engine
-	// "BooleanFlagRefactoring",
-	// "NestedNullRefactoring","AddNullCheckBeforeDereferenceRefactoring",
-	List<String> refactorings = Lists.newArrayList("SentinelRefactoring");
-
-	@SuppressWarnings("unused")
-	private static Stream<String> getTestFiles() {
-		ClassLoader classLoader = RefactoringEngineTest.class.getClassLoader();
-		URL resource = Objects.requireNonNull(classLoader.getResource("inputs"));
-		File folder = null;
-		try {
-			folder = new File(resource.toURI());
-		} catch (URISyntaxException e) {
-			fail("URISyntaxException on inputs folder:\n" + e.getMessage());
-		}
-		return Stream.of(Objects.requireNonNull(folder).listFiles()).map(File::getName);
-	}
-
-	@ParameterizedTest
-	// @MethodSource("getTestFiles")
-	@ValueSource(strings = {"SentinelTest.java"})
-	public void test(String testFileName) {
-		System.out.println("[DEBUG] Testing file " + testFileName);
-		try {
-			String sourceCode = readFile("inputs/" + testFileName);
-			String expectedOutput = readFile("outputs/" + testFileName);
-
-			Set<Expression> expressionsPossiblyNull = new HashSet<>();
-			RefactoringEngine engine = new RefactoringEngine(refactorings, expressionsPossiblyNull);
-
-			@SuppressWarnings("deprecation")
-			ASTParser parser = ASTParser.newParser(AST.JLS17); // Use appropriate JLS version
-			parser.setSource(sourceCode.toCharArray());
-			parser.setKind(ASTParser.K_COMPILATION_UNIT);
-			parser.setResolveBindings(false);
-
-			// Parse the source code into an AST
-			CompilationUnit cu = (CompilationUnit) parser.createAST(null);
-
-			// Apply refactoring
-			String result = engine.applyRefactorings(cu, sourceCode);
-
-			// Assert that the output matches the expected transformation
-			System.out.println("[DEBUG] Finished testing file " + testFileName + "\n");
-			assertEquals(expectedOutput, result);
-		} catch (IOException e) {
-			System.out.println("[DEBUG] Finished testing file " + testFileName + "\n");
-			fail("IOException on file " + testFileName + ": " + e.getMessage());
-		}
-	}
-
-	private String readFile(String filename) throws IOException {
-		InputStream fileStream = Objects.requireNonNull(this.getClass().getResourceAsStream(filename),
-				"Test input file not found: " + filename);
-		return IOUtils.toString(fileStream, StandardCharsets.UTF_8);
-	}
->>>>>>> 7d1f10d9
-}
+import java.io.File;
+import java.io.IOException;
+import java.io.InputStream;
+import java.net.URISyntaxException;
+import java.net.URL;
+import java.nio.charset.StandardCharsets;
+import java.util.HashSet;
+import java.util.List;
+import java.util.Objects;
+import java.util.Set;
+import java.util.stream.Stream;
+
+import org.apache.commons.io.IOUtils;
+import org.checkerframework.com.google.common.collect.Lists;
+import org.eclipse.jdt.core.dom.AST;
+import org.eclipse.jdt.core.dom.ASTParser;
+import org.eclipse.jdt.core.dom.CompilationUnit;
+import org.eclipse.jdt.core.dom.Expression;
+import static org.junit.jupiter.api.Assertions.assertEquals;
+import static org.junit.jupiter.api.Assertions.fail;
+
+import org.junit.jupiter.api.Test;
+import org.junit.jupiter.params.ParameterizedTest;
+import org.junit.jupiter.params.provider.ValueSource;
+
+public class RefactoringEngineTest {
+	// Configure the refactoring engine
+	// "BooleanFlagRefactoring",
+	// "NestedNullRefactoring","AddNullCheckBeforeDereferenceRefactoring",
+	List<String> refactorings = Lists.newArrayList("SentinelRefactoring");
+
+	@SuppressWarnings("unused")
+	private static Stream<String> getTestFiles() {
+		ClassLoader classLoader = RefactoringEngineTest.class.getClassLoader();
+		URL resource = Objects.requireNonNull(classLoader.getResource("inputs"));
+		File folder = null;
+		try {
+			folder = new File(resource.toURI());
+		} catch (URISyntaxException e) {
+			fail("URISyntaxException on inputs folder:\n" + e.getMessage());
+		}
+		return Stream.of(Objects.requireNonNull(folder).listFiles()).map(File::getName);
+	}
+
+	@ParameterizedTest
+	// @MethodSource("getTestFiles")
+	@ValueSource(strings = { "SentinelTest.java" })
+	public void test(String testFileName) {
+		System.out.println("[DEBUG] Testing file " + testFileName);
+		try {
+			String sourceCode = readFile("inputs/" + testFileName);
+			String expectedOutput = readFile("outputs/" + testFileName);
+
+			Set<Expression> expressionsPossiblyNull = new HashSet<>();
+			RefactoringEngine engine = new RefactoringEngine(refactorings, expressionsPossiblyNull);
+
+			@SuppressWarnings("deprecation")
+			ASTParser parser = ASTParser.newParser(AST.JLS17); // Use appropriate JLS version
+			parser.setSource(sourceCode.toCharArray());
+			parser.setKind(ASTParser.K_COMPILATION_UNIT);
+			parser.setResolveBindings(false);
+
+			// Parse the source code into an AST
+			CompilationUnit cu = (CompilationUnit) parser.createAST(null);
+
+			// Apply refactoring
+			String result = engine.applyRefactorings(cu, sourceCode);
+		} catch (Exception e) {
+		}
+	}
+
+	@Test
+	public void simpleTest() {
+		String input = """
+				public class SentinelTest {
+				    public void printNonNull(@NonNull String str) {
+				        System.out.println(str);
+				    }
+
+				    public void test() {
+				        String str = "Hello World";
+				        int val = 0;
+
+				        if (str == null) {
+				            val = -1;
+				        }
+
+				        if (val == -1) {
+				            System.out.println("ERROR: str is null");
+				        }
+
+				        if (val != -1) {
+				            printNonNull(str);
+				        }
+
+				        if (val == 0) {
+				            printNonNull(str);
+				        }
+				    }
+				}
+				        """;
+		String output = """
+				public class SentinelTest {
+				    public void printNonNull(@NonNull String str) {
+				        System.out.println(str);
+				    }
+
+				    public void test() {
+				        String str = "Hello World";
+				        int val = 0;
+
+				        if (str == null) {
+				            val = -1;
+				        }
+
+				        if (str == null) {
+				            System.out.println("ERROR: str is null");
+				        }
+
+				        if (str != null) {
+				            printNonNull(str);
+				        }
+
+				        if (str != null) {
+				            printNonNull(str);
+				        }
+				    }
+				}
+				                        """;
+
+		Set<Expression> expressionsPossiblyNull = new HashSet<>();
+		RefactoringEngine engine = new RefactoringEngine(refactorings, expressionsPossiblyNull);
+		@SuppressWarnings("deprecation")
+		ASTParser parser = ASTParser.newParser(AST.JLS17); // Use appropriate JLS version
+		parser.setSource(input.toCharArray());
+		parser.setKind(ASTParser.K_COMPILATION_UNIT);
+		parser.setResolveBindings(false);
+
+		// Parse the source code into an AST
+		CompilationUnit cu = (CompilationUnit) parser.createAST(null);
+
+		// Apply refactoring
+		String result = engine.applyRefactorings(cu, input);
+
+		// Assert that the output matches the expected transformation
+		assertEquals(output, result);
+
+	}
+
+	private String readFile(String filename) throws IOException {
+		InputStream fileStream = Objects.requireNonNull(this.getClass().getResourceAsStream(filename),
+				"Test input file not found: " + filename);
+		return IOUtils.toString(fileStream, StandardCharsets.UTF_8);
+	}
+
+}