plugins {
	id 'java'
	id 'application'
	id("com.diffplug.spotless") version "7.0.4"
}

group = 'com.example'
version = '1.0'

repositories {
	mavenCentral()
}

dependencies {
	// Eclipse JDT Core
	implementation 'org.eclipse.jdt:org.eclipse.jdt.core:3.30.0'

	// Eclipse Text
	implementation 'org.eclipse.platform:org.eclipse.text:3.12.0'

	// Eclipse JFace Text
	implementation 'org.eclipse.platform:org.eclipse.jface.text:3.16.400'

	// Checker Framework Annotations
	implementation 'org.checkerframework:checker-qual:3.21.0'
	implementation 'org.checkerframework:checker:3.21.0'
	annotationProcessor 'org.checkerframework:checker:3.21.0'

	// Apache Commons
	implementation 'commons-io:commons-io:2.16.1'

	// javax.annotation API (for @Nullable)
	implementation 'javax.annotation:javax.annotation-api:1.3.2'

<<<<<<< HEAD
    // JUnit for testing (optional)
    testImplementation 'org.junit.jupiter:junit-jupiter-api:5.8.1'
    testImplementation 'org.junit.jupiter:junit-jupiter-params:5.10.0'
    testRuntimeOnly 'org.junit.jupiter:junit-jupiter-engine:5.8.1'
    testRuntimeOnly 'org.junit.platform:junit-platform-launcher'
=======
	// JUnit for testing (optional)
	testImplementation 'org.junit.jupiter:junit-jupiter-api:5.8.1'
	testImplementation 'org.junit.jupiter:junit-jupiter-params:5.10.0'
	testRuntimeOnly 'org.junit.jupiter:junit-jupiter-engine:5.8.1'
	testRuntimeOnly 'org.junit.platform:junit-platform-launcher'
>>>>>>> 818481f9
}


spotless {
<<<<<<< HEAD
   java {
        removeUnusedImports()

        cleanthat()         // Refactors code
        eclipse() 

        formatAnnotations()  // fixes formatting of type annotations, see below

        suppressLintsFor {
            step = 'eclipse jdt formatter'
        }
   }
=======

format 'misc', {
	// define the files to apply `misc` to
	target '*.gradle', '.gitattributes', '.gitignore'

	// define the steps to apply to those files
	trimTrailingWhitespace()
	leadingSpacesToTabs()
	endWithNewline()
}
java {
	removeUnusedImports()
	cleanthat()
	eclipse()
	formatAnnotations()
}
}

tasks.named('build') {
	dependsOn 'spotlessJavaCheck'
	tasks.findByName('spotlessJavaCheck').mustRunAfter 'compileJava'
>>>>>>> 818481f9
}

tasks.named('test') {
	dependsOn 'spotlessCheck'

	useJUnitPlatform()

	maxHeapSize = '1G'

	testLogging {
		events "passed"
	}
}

application {
	mainClassName = 'VGRTool'
}

tasks.withType(JavaCompile) {
	options.encoding = 'UTF-8'
	options.compilerArgs += [
		'-Xlint:unchecked',
		'-Xlint:deprecation'
	]
}

tasks.named('test', Test) {
	useJUnitPlatform()

	maxHeapSize = '1G'

	testLogging {
		events "passed"
	}
}

configurations.all {
	resolutionStrategy.eachDependency { DependencyResolveDetails details ->
		if (details.requested.group == 'org.eclipse.platform' &&
			details.requested.name == 'org.eclipse.swt.${osgi.platform}') {
			details.useTarget group: 'org.eclipse.platform', name: 'org.eclipse.swt.gtk.linux.x86_64', version: details.requested.version
		}
	}
}<|MERGE_RESOLUTION|>--- conflicted
+++ resolved
@@ -32,38 +32,15 @@
 	// javax.annotation API (for @Nullable)
 	implementation 'javax.annotation:javax.annotation-api:1.3.2'
 
-<<<<<<< HEAD
-    // JUnit for testing (optional)
-    testImplementation 'org.junit.jupiter:junit-jupiter-api:5.8.1'
-    testImplementation 'org.junit.jupiter:junit-jupiter-params:5.10.0'
-    testRuntimeOnly 'org.junit.jupiter:junit-jupiter-engine:5.8.1'
-    testRuntimeOnly 'org.junit.platform:junit-platform-launcher'
-=======
 	// JUnit for testing (optional)
 	testImplementation 'org.junit.jupiter:junit-jupiter-api:5.8.1'
 	testImplementation 'org.junit.jupiter:junit-jupiter-params:5.10.0'
 	testRuntimeOnly 'org.junit.jupiter:junit-jupiter-engine:5.8.1'
 	testRuntimeOnly 'org.junit.platform:junit-platform-launcher'
->>>>>>> 818481f9
 }
 
 
 spotless {
-<<<<<<< HEAD
-   java {
-        removeUnusedImports()
-
-        cleanthat()         // Refactors code
-        eclipse() 
-
-        formatAnnotations()  // fixes formatting of type annotations, see below
-
-        suppressLintsFor {
-            step = 'eclipse jdt formatter'
-        }
-   }
-=======
-
 format 'misc', {
 	// define the files to apply `misc` to
 	target '*.gradle', '.gitattributes', '.gitignore'
@@ -84,7 +61,6 @@
 tasks.named('build') {
 	dependsOn 'spotlessJavaCheck'
 	tasks.findByName('spotlessJavaCheck').mustRunAfter 'compileJava'
->>>>>>> 818481f9
 }
 
 tasks.named('test') {
