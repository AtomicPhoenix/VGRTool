--- conflicted
+++ resolved
@@ -33,28 +33,11 @@
 	// javax.annotation API (for @Nullable)
 	implementation 'javax.annotation:javax.annotation-api:1.3.2'
 
-<<<<<<< HEAD
-    // JUnit for testing (optional)
-    testImplementation 'org.junit.jupiter:junit-jupiter-api:5.8.1'
-    testImplementation 'org.junit.jupiter:junit-jupiter-params:5.10.0'
-    testRuntimeOnly 'org.junit.jupiter:junit-jupiter-engine:5.8.1'
-    testRuntimeOnly 'org.junit.platform:junit-platform-launcher'
-
-    // Logging Bill of Materials
-    implementation platform('org.apache.logging.log4j:log4j-bom:2.25.0')
-    // Logging API
-    implementation 'org.apache.logging.log4j:log4j-api:${log4j-api.version}'
-    // The logging implementation (i.e., Log4j Core)
-    runtimeOnly 'org.apache.logging.log4j:log4j-core' 
-    // Log4j JSON-encoding support
-    runtimeOnly 'org.apache.logging.log4j:log4j-layout-template-json'
-=======
 	// JUnit for testing (optional)
 	testImplementation 'org.junit.jupiter:junit-jupiter-api:5.8.1'
 	testImplementation 'org.junit.jupiter:junit-jupiter-params:5.10.0'
 	testRuntimeOnly 'org.junit.jupiter:junit-jupiter-engine:5.8.1'
 	testRuntimeOnly 'org.junit.platform:junit-platform-launcher'
->>>>>>> bfab0bc7
 }
 
 
