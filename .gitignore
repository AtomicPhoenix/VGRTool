--- conflicted
+++ resolved
@@ -5,16 +5,11 @@
 build
 bin
 
-<<<<<<< HEAD
 # Ignore auto-generated benchmarking files
 benchmarking/datasets/
 benchmarking/results/
 benchmarking/sources/
 
-
-
-=======
->>>>>>> 818481f9
 # Ignore IDE specific files
 .vscode
 .classpath
@@ -22,14 +17,6 @@
 .project
 .factorypath
 
-<<<<<<< HEAD
-# Ignore NixOS Dev Tools
-.envrc
-.direnv/
-flake.lock
-flake.nix
-=======
 # Ignore Shell Extensions
 .direnv/
 .envrc
->>>>>>> 818481f9
